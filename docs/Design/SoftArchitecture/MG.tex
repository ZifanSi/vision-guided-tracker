\documentclass[12pt, titlepage]{article}
\pdfinfoomitdate=1
\pdftrailerid{}

\usepackage{fullpage}
\usepackage[round]{natbib}
\usepackage{multirow}
\usepackage{booktabs}
\usepackage{tabularx}
\usepackage{graphicx}
\usepackage{float}
\usepackage{hyperref}
\hypersetup{
    colorlinks,
    citecolor=blue,
    filecolor=black,
    linkcolor=red,
    urlcolor=blue
}

\input{../../Comments}
\input{../../Common}

\newcounter{acnum}
\newcommand{\actheacnum}{AC\theacnum}
\newcommand{\acref}[1]{AC\ref{#1}}

\newcounter{ucnum}
\newcommand{\uctheucnum}{UC\theucnum}
\newcommand{\uref}[1]{UC\ref{#1}}

\newcounter{mnum}
\newcommand{\mthemnum}{M\themnum}
\newcommand{\mref}[1]{M\ref{#1}}

\begin{document}

\title{Module Guide for \progname{}}
\author{\authname}
\date{\today}

\maketitle

\pagenumbering{roman}

\section{Revision History}

\begin{tabularx}{\textwidth}{p{3cm}p{2cm}X}
  \toprule {\bf Date} & {\bf Version} & {\bf Notes} \\
  \midrule
  Date 1              & 1.0           & Notes       \\
  Date 2              & 1.1           & Notes       \\
  \bottomrule
\end{tabularx}

\newpage

\section{Reference Material}

This section records information for easy reference.

\subsection{Abbreviations and Acronyms}

\renewcommand{\arraystretch}{1.2}
\begin{tabular}{l l}
  \toprule
  \textbf{symbol} & \textbf{description}                \\
  \midrule
  AC              & Anticipated Change                  \\
  DAG             & Directed Acyclic Graph              \\
  M               & Module                              \\
  MG              & Module Guide                        \\
  OS              & Operating System                    \\
  R               & Requirement                         \\
  SC              & Scientific Computing                \\
  SRS             & Software Requirements Specification \\
  \progname       & Explanation of program name         \\
  UC              & Unlikely Change                     \\
  \wss{etc.}      & \wss{...}                           \\
  \bottomrule
\end{tabular}\\

\newpage

\tableofcontents

\listoftables

\listoffigures

\newpage

\pagenumbering{arabic}

\section{Introduction}

Decomposing a system into modules awa is a commonly accepted approach to
developing software. A module is a work assignment for a programmer or
programming team~\citep{ParnasEtAl1984}. We advocate a decomposition based on
the principle of information hiding~\citep{Parnas1972a}. This principle
supports design for change, because the ``secrets'' that each module hides
represent likely future changes. Design for change is valuable in SC, where
modifications are frequent, especially during initial development as the
solution space is explored.

Our design follows the rules layed out by \citet{ParnasEtAl1984}, as follows:
\begin{itemize}
  \item System details that are likely to change independently should be the secrets of
        separate modules.
  \item Each data structure is implemented in only one module.
  \item Any other program that requires information stored in a module's data
        structures must obtain it by calling access programs belonging to that module.
\end{itemize}

After completing the first stage of the design, the Software Requirements
Specification (SRS), the Module Guide (MG) is developed~\citep{ParnasEtAl1984}.
The MG specifies the modular structure of the system and is intended to allow
both designers and maintainers to easily identify the parts of the software.
The potential readers of this document are as follows:

\begin{itemize}
  \item New project members: This document can be a guide for a new project member to
        easily understand the overall structure and quickly find the relevant modules
        they are searching for.
  \item Maintainers: The hierarchical structure of the module guide improves the
        maintainers' understanding when they need to make changes to the system. It is
        important for a maintainer to update the relevant sections of the document
        after changes have been made.
  \item Designers: Once the module guide has been written, it can be used to check for
        consistency, feasibility, and flexibility. Designers can verify the system in
        various ways, such as consistency among modules, feasibility of the
        decomposition, and flexibility of the design.
\end{itemize}

The rest of the document is organized as follows. Section \ref{SecChange} lists
the anticipated and unlikely changes of the software requirements. Section
\ref{SecMH} summarizes the module decomposition that was constructed according
to the likely changes. Section \ref{SecConnection} specifies the connections
between the software requirements and the modules. Section \ref{SecMD} gives a
detailed description of the modules. Section \ref{SecTM} includes two
traceability matrices. One checks the completeness of the design against the
requirements provided in the SRS. The other shows the relation between
anticipated changes and the modules. Section \ref{SecUse} describes the use
relation between modules.

\section{Anticipated and Unlikely Changes} \label{SecChange}

This section lists possible changes to the system. According to the likeliness
of the change, the possible changes are classified into two categories.
Anticipated changes are listed in Section \ref{SecAchange}, and unlikely
changes are listed in Section \ref{SecUchange}.

\subsection{Anticipated Changes} \label{SecAchange}

Anticipated changes are the source of the information that is to be hidden
inside the modules. Ideally, changing one of the anticipated changes will only
require changing the one module that hides the associated decision. The
approach adapted here is called design for change.

\begin{description}
  \item[\refstepcounter{acnum} \actheacnum \label{acCV}:] The computer vision model. Frequent changes to the vision model might be required to adapt the system to new deployment envirouments.
  \item[\refstepcounter{acnum} \actheacnum \label{acUI}:] The user interface. The user interface may need to be updated based on the feedback of our customers during the field test.
\end{description}

\wss{Anticipated changes relate to changes that would be made in requirements,
  design or implementation choices.  They are not related to changes that are made
  at run-time, like the values of parameters.}

\subsection{Unlikely Changes} \label{SecUchange}

The module design should be as general as possible. However, a general system
is more complex. Sometimes this complexity is not necessary. Fixing some design
decisions at the system architecture stage can simplify the software design. If
these decision should later need to be changed, then many parts of the design
will potentially need to be modified. Hence, it is not intended that these
decisions will be changed.

\begin{description}
  \item[\refstepcounter{ucnum} \uctheucnum \label{ucHW}:] The hardware platform. The system relys hardware acceleration for running the computer vision model, encoding, and video output. Changing the hardware platform may require refactoring all the related algorithms.
  \item[\refstepcounter{ucnum} \uctheucnum \label{ucRocket}:] The tracked object. The system is designed to track only rockets. We are able to optimize the performance of the system based on deterministic movement patterns of a rocket. Changing the tracked object to something other than a rocket voids this optimization.
  \item[\refstepcounter{ucnum} \uctheucnum \label{ucRemote}:] Fundamental changes to the use case. The system is designed to be operated remotely by a human operator.
\end{description}

\section{Module Hierarchy} \label{SecMH}

This section provides an overview of the module design. Modules are summarized
in a hierarchy decomposed by secrets in Table \ref{TblMH}. The modules listed
below, which are leaves in the hierarchy tree, are the modules that will
actually be implemented.

\begin{description}
  \item [\refstepcounter{mnum} \mthemnum \label{mJetson}:] Jetson Module
  \item [\refstepcounter{mnum} \mthemnum \label{mGimbal}:] Gimbal Abstraction Module
  \item [\refstepcounter{mnum} \mthemnum \label{mCV}:] Computer Vision Module
  \item [\refstepcounter{mnum} \mthemnum \label{mTrack}:] Tracking Module
  \item [\refstepcounter{mnum} \mthemnum \label{mVideo}:] Output Video Module
  \item [\refstepcounter{mnum} \mthemnum \label{mRecord}:] Recording Module
  \item [\refstepcounter{mnum} \mthemnum \label{mState}:] State Management Module
  \item [\refstepcounter{mnum} \mthemnum \label{mAPI}:] API Gateway Module
  \item [\refstepcounter{mnum} \mthemnum \label{mUI}:] UI Module
  \item [\refstepcounter{mnum} \mthemnum \label{mPreview}:] Preview Module
  \item [\refstepcounter{mnum} \mthemnum \label{mManual}:] Manual Control Module
  \item [\refstepcounter{mnum} \mthemnum \label{mRecordMng}:] Recording Management Module
  \item [\refstepcounter{mnum} \mthemnum \label{mConfig}:] Configuration Module
\end{description}

\begin{table}[h!]
  \centering
  \begin{tabular}{p{0.3\textwidth} p{0.6\textwidth}}
    \toprule
    \textbf{Level 1} & \textbf{Level 2}          \\
    \midrule

    Jetson Module    & Gimbal Abstraction Module \\ & Computer Vision Module \\  &
    Tracking Module                              \\ & Output Video Module \\ & Recording Module \\  & State
    Management Module                            \\ & API Gateway Module \\

    \midrule

    UI Module        & Preview Module            \\ & Manual Control Module \\  & Recording Management
    Module                                       \\ & Configuration Module\\ \bottomrule

  \end{tabular}
  \caption{Module Hierarchy}
  \label{TblMH}
\end{table}

\section{Connection Between Requirements and Design} \label{SecConnection}

The design of the system is intended to satisfy the requirements developed in
the SRS. In this stage, the system is decomposed into modules. The connection
between requirements and modules is listed in Table~\ref{TblRT}.

\wss{The intention of this section is to document decisions that are made
  ``between'' the requirements and the design.  To satisfy some requirements,
  design decisions need to be made.  Rather than make these decisions implicit,
  they are explicitly recorded here.  For instance, if a program has security
  requirements, a specific design decision may be made to satisfy those
  requirements with a password.}

\section{Module Decomposition} \label{SecMD}

Modules are decomposed according to the principle of ``information hiding''
proposed by \citet{ParnasEtAl1984}. The \emph{Secrets} field in a module
decomposition is a brief statement of the design decision hidden by the module.
The \emph{Services} field specifies \emph{what} the module will do without
documenting \emph{how} to do it. For each module, a suggestion for the
implementing software is given under the \emph{Implemented By} title. If the
entry is \emph{OS}, this means that the module is provided by the operating
system or by standard programming language libraries. \emph{\progname{}} means
the module will be implemented by the \progname{} software.

Only the leaf modules in the hierarchy have to be implemented. If a dash
(\emph{--}) is shown, this means that the module is not a leaf and will not
have to be implemented.

\subsection{Jetson Module (\mref{mJetson})}

The jetson module includes all the code that will be running on the jetson.

\subsubsection{Gimbal Abstraction Module (\mref{mGimbal})}

\begin{description}
  \item[Secrets:] The communication protocol of the gimbal
  \item[Services:] controls the gimbal and get information from the gimbal
  \item[Implemented By:] \progname
  \item[Type of Module:] Library
\end{description}

\subsubsection{Computer Vision Module (\mref{mCV})}

\begin{description}
  \item[Secrets:] The computer vision algorithms
  \item[Services:] Detects rockets from the camera feed in real time.
  \item[Implemented By:] \progname
  \item[Type of Module:] Library
\end{description}

\subsubsection{Tracking Module (\mref{mTrack})}

\begin{description}
  \item[Secrets:] The tracking algorithms
  \item[Services:] Calculates the angle of the gimbal to keep the rocket in the frame.
  \item[Implemented By:] \progname
  \item[Type of Module:] Library
\end{description}

\subsubsection{Output Video Module (\mref{mVideo})}

\begin{description}
  \item[Secrets:] The algorithm to efficiently compose the video feed
  \item[Services:] Outputs the video feed to the display with camera feed and
        information overlay.
  \item[Implemented By:] \progname
  \item[Type of Module:] Library
\end{description}

\subsubsection{Recording Module (\mref{mRecord})}

\begin{description}
  \item[Secrets:] The algorithm to encode the video feed and log files/
  \item[Services:] Records the video feed and log files to the disk.
  \item[Implemented By:] \progname
  \item[Type of Module:] Library
\end{description}

\subsubsection{State Management Module (\mref{mState})}

\begin{description}
  \item[Secrets:] The data structure to store the state of the system
  \item[Services:] Manages the state transitions of the system.
  \item[Implemented By:] \progname
  \item[Type of Module:] Record
\end{description}

\subsubsection{API Gateway Module (\mref{mAPI})}

\begin{description}
  \item[Secrets:] The API endpoints and their corresponding logic.
  \item[Services:] Provides the API endpoints for the UI.
  \item[Implemented By:] \progname
  \item[Type of Module:] Library
\end{description}

\subsection{UI Module (\mref{mUI})}

The UI module includes all the code that will be used for the operator to
interact with the system.

\subsubsection{Preview Module (\mref{mPreview})}

\begin{description}
  \item[Secrets:] How to retrieve and display the video feed from the API Gateway.
  \item[Services:] Displays preview of the video feed to the user.
  \item[Implemented By:] \progname
  \item[Type of Module:] Library
\end{description}

\subsubsection{Manual Control Module (\mref{mManual})}

\begin{description}
  \item[Secrets:] Intuitive user interface for manual control, and how to send manual
        control commands to the API Gateway.
  \item[Services:] Allows the operator to control the gimbal manually via a user
        interface.
  \item[Implemented By:] \progname
  \item[Type of Module:] Library
\end{description}

\subsubsection{Recording Management Module (\mref{mRecordMng})}

\begin{description}
  \item[Secrets:] How to list, delete, and download the recorded videos and log files.
  \item[Services:] Allows the operator to list, delete, and download the recorded
        videos and log files.
  \item[Implemented By:] \progname
  \item[Type of Module:] Library
\end{description}

\subsubsection{Configuration Module (\mref{mConfig})}

\begin{description}
  \item[Secrets:] The UI for configuring the system.
  \item[Services:] Allows the operator to configure the system via a user interface.
  \item[Implemented By:] \progname
  \item[Type of Module:] Library
\end{description}

\section{Traceability Matrix} \label{SecTM}

This section shows two traceability matrices: between the modules and the
requirements and between the modules and the anticipated changes.

% the table should use mref, the requirements should be named, use something


\begin{table}[H]
  \centering
  \begin{tabular}{p{0.2\textwidth} p{0.6\textwidth}}
    \toprule
    \textbf{Req.} & \textbf{Modules}                                                                           \\
    \midrule
    FR-1 & \mref{mJetson}, \mref{mVideo}, \mref{mCV} \\
    FR-2 & \mref{mGimbal}, \mref{mTrack}, \mref{mManual}, \mref{mAPI} \\
    FR-3 & \mref{mCV}, \mref{mJetson} \\
    FR-4 & \mref{mState}, \mref{mGimbal}, \mref{mCV} \\
    FR-5 & \mref{mState}, \mref{mCV}, \mref{mTrack} \\
    FR-6 & \mref{mManual}, \mref{mAPI}, \mref{mGimbal}, \mref{mState} \\
    FR-7 & \mref{mTrack}, \mref{mCV}, \mref{mGimbal}, \mref{mState} \\
    FR-8 & \mref{mVideo}, \mref{mJetson}, \mref{mAPI}, \mref{mUI}, \mref{mPreview} \\
    FR-9 & \mref{mVideo}, \mref{mGimbal}, \mref{mUI}, \mref{mAPI}, \mref{mPreview} \\
    FR-10 & \mref{mPreview}, \mref{mUI}, \mref{mState}, \mref{mAPI}, \mref{mVideo} \\
    FR-11 & \mref{mRecord}, \mref{mRecordMng}, \mref{mAPI}, \mref{mUI}, \mref{mPreview}, \mref{mVideo} \\
    FR-12 & \mref{mRecordMng}, \mref{mAPI}, \mref{mRecord}, \mref{mUI},  \\    
    \bottomrule
  \end{tabular}
  \caption{Trace Between Functional Requirements and Modules}
  \label{TblRT}
\end{table}

% M1: Jetson Module (\mref{mJetson})
% M2: Gimbal Abstraction Module (\mref{mGimbal})
% M3: Computer Vision Module (\mref{mCV})
% M4: Tracking Module (\mref{mTrack})
% M5: Output Video Module (\mref{mVideo}) 
% M6: Recording Module (\mref{mRecord})
% M7: State Management Module (\mref{mState})
% M8: API Gateway Module (\mref{mAPI})
% M9: UI Module (\mref{mUI})
% M10: Preview Module (\mref{mPreview})
% M11: Manual Control Module (\mref{mManual})
% M12: Recording Management Module (\mref{mRecordMng})
% M13: Configuration Module (\mref{mConfig})


\begin{table}[H]
  \centering
  \begin{tabular}{p{0.15\textwidth} p{0.75\textwidth}}
    \toprule
<<<<<<< HEAD
    \textbf{Req.} & \textbf{Modules} \\
    \midrule
    AR-1 & \mref{mUI},  \mref{mRecordMng}, \mref{mConfig} \\
    AR-2 & \mref{mUI},  \mref{mRecordMng} \\
    SR-1 & \mref{mUI}, \mref{mConfig} \\
=======
    \textbf{Req.} & \textbf{Modules}                                                                              \\
    \midrule
    FR-1          & \mref{mJetson}, \mref{mOutputVideo} \mref{mCV}                                                \\
    FR-2          & \mref{mGimbalAbstraction}, \mref{mTracking}, \mref{mManualControl}, \mref{mAPIGateway}        \\
    FR-3          & \mref{mComputerVision}, \mref{mJetson}                                                        \\
    FR-4          & \mref{mStateManagement}, \mref{mComputerVision}, \mref{mTracking}                             \\
    FR-5          & \mref{mStateManagement}, \mref{mComputerVision}, \mref{mTracking}                             \\
    FR-6          & \mref{mManualControl}, \mref{mAPIGateway}, \mref{mGimbalAbstraction}, \mref{mStateManagement} \\
    FR-7          & \mref{mTracking}, \mref{mComputerVision}, \mref{mGimbalAbstraction}, \mref{mStateManagement}  \\
    FR-8          & \mref{mOutputVideo}, \mref{mJetson}                                                           \\
    FR-9          & \mref{mOutputVideo}, \mref{mGimbalAbstraction}                                                \\
    FR-10         & \mref{mPreview}, \mref{mUI}, \mref{mStateManagement}, \mref{mAPIGateway}                      \\
    FR-11         & \mref{mRecording}, \mref{mRecordingManagement}, \mref{mAPIGateway}, \mref{mUI}                \\
    FR-12         & \mref{mRecordingManagement}, \mref{mAPIGateway}, \mref{mRecording}, \mref{mUI}                \\
>>>>>>> 32a48227
    \bottomrule
  \end{tabular}
  \caption{Trace Between Appearance and Style Requirements and Modules}
  \label{TblAppearanceStyleModules}
\end{table}

\begin{table}[H]
  \centering
  \begin{tabular}{p{0.15\textwidth} p{0.75\textwidth}}
    \toprule
    \textbf{Req.} & \textbf{Modules} \\
    \midrule
    UHR-EZ-1 & \mref{mUI} \\
    UHR-EZ-2 & \mref{mUI}, \mref{mAPI} \\
    UHR-EZ-3 & \mref{mUI},  \mref{mAPI}, \mref{mConfig} \\
    UHR-EZ-4 & \mref{mUI},  \mref{mConfig}, \mref{mAPI}, \mref{mState} \\
    UHR-PI-1 & \mref{mUI}, \mref{mConfig}, \mref{mPreview}, \mref{mRecordMng} \\
    UHR-PI-2 & \mref{mUI}, \mref{mConfig} \\
    UHR-LR-1 & \mref{mUI} \\
    UHR-UPR-1 & \mref{mUI} \\
    UHR-UPR-2 & \mref{mUI}, \mref{mAPI}\\
    UHR-UPR-3 & \mref{mUI} \\
    UHR-AR-1 & \mref{mUI},  \mref{mState}, \mref{mAPI} \\
    \bottomrule
  \end{tabular}
  \caption{Trace Usability and Humanity Requirements and Modules}
  \label{TblUsabilityModules}
\end{table}

% M1: Jetson Module (\mref{mJetson})
% M2: Gimbal Abstraction Module (\mref{mGimbal})
% M3: Computer Vision Module (\mref{mCV})
% M4: Tracking Module (\mref{mTrack})
% M5: Output Video Module (\mref{mVideo}) 
% M6: Recording Module (\mref{mRecord})
% M7: State Management Module (\mref{mState})
% M8: API Gateway Module (\mref{mAPI})
% M9: UI Module (\mref{mUI})
% M10: Preview Module (\mref{mPreview})
% M11: Manual Control Module (\mref{mManual})
% M12: Recording Management Module (\mref{mRecordMng})
% M13: Configuration Module (\mref{mConfig})

\begin{table}[H]
  \centering
  \begin{tabular}{p{0.18\textwidth} p{0.72\textwidth}}
    \toprule
    \textbf{Req.} & \textbf{Modules} \\
    \midrule
    PR-SLR-1 & \mref{mJetson}, \mref{mCV}, \mref{mTrack}, \mref{mGimbal}, \mref{mState} \\
    PR-SLR-2 & \mref{mJetson}, \mref{mCV}, \mref{mVideo}, \mref{mTrack} \\
    PR-SLR-3 & \mref{mVideo}, \mref{mJetson}, \mref{mAPI} \\
    PR-SCR-1 & \mref{mUI}, \mref{mManual}, \mref{mState}, \mref{mAPI}, \mref{mGimbal} \\
    PR-SCR-2 & \mref{mTrack}, \mref{mState}, \mref{mCV}, \mref{mGimbal}, \mref{mJetson} \\
    PR-SCR-3 & \mref{mUI}, \mref{mAPI}, \mref{mState}, \mref{mJetson} \\
    PR-SCR-4 & \mref{mUI}, \mref{mState}, \mref{mAPI}, \mref{mGimbal} \\
    PR-PAR-1 & \mref{mTrack}, \mref{mCV}, \mref{mGimbal}, \mref{mVideo}, \mref{mAPI}, \mref{mJetson} \\
    PR-RFR-1 & \mref{mUI}, \mref{mAPI}, \mref{mState} \\
    PR-RFR-2 & \mref{mState}, \mref{mTrack}, \mref{mGimbal}, \mref{mAPI} \\
    PR-RFR-3 & \mref{mJetson}, \mref{mAPI}, \mref{mUI}, \mref{mState}, \mref{mJetson} \\
    PR-RFR-4 & \mref{mTrack}, \mref{mCV}, \mref{mState}, \mref{mGimbal}, \mref{mJetson} \\
    PR-RFR-5 & \mref{mTrack}, \mref{mCV}, \mref{mGimbal}, \mref{mState} \\
    PR-CR-1  & \mref{mRecord}, \mref{mRecordMng}, \mref{mJetson} \\
    \bottomrule
  \end{tabular}
  \caption{Trace Between Performance Requirements and Modules}
  \label{TblPerformanceModules}
\end{table}


\begin{table}[H]
  \centering
  \begin{tabular}{p{0.18\textwidth} p{0.72\textwidth}}
    \toprule
    \textbf{Req.} & \textbf{Modules} \\
    \midrule
    OER-EPE-1 & \mref{mJetson}, \mref{mGimbal}\\
    OER-INT-1 & \mref{mVideo}, \mref{mJetson} \\
    OER-INT-2 & \mref{mGimbal}, \mref{mAPI}, \mref{mJetson} \\
    OER-RR-1 & \mref{mRecord}, \mref{mRecordMng}, \mref{mJetson} \\
    \bottomrule
  \end{tabular}
  \caption{Trace Between Operational and Environmental Requirements and Modules}
  \label{TblOperationalModules}
\end{table}

\begin{table}[H]
  \centering
  \begin{tabular}{p{0.18\textwidth} p{0.72\textwidth}}
    \toprule
    \textbf{Req.} & \textbf{Modules} \\
    \midrule
    SEC-IR-1  & \mref{mUI}, \mref{mManual}, \mref{mAPI}, \mref{mState}, \mref{mGimbal}, \mref{mJetson}, \mref{mTrack} \\
    SEC-AUR-1 & \mref{mRecord}, \mref{mRecordMng}, \mref{mAPI}, \mref{mState}, \mref{mUI} \\
    \bottomrule
  \end{tabular}
  \caption{Trace Between Security Requirements and Modules}
  \label{TblSecurityModules}
\end{table}

\begin{table}[H]
  \centering
  \begin{tabular}{p{0.18\textwidth} p{0.72\textwidth}}
    \toprule
    \textbf{Req.} & \textbf{Modules} \\
    \midrule
    CUL-CR-1 & \mref{mUI}, \mref{mPreview}, \mref{mConfig} \\
    CUL-CR-2 & \mref{mUI}, \mref{mPreview}, \mref{mConfig} \\
    \bottomrule
  \end{tabular}
  \caption{Trace Between Cultural Requirements and Modules}
  \label{TblCulturalModules}
\end{table}

\begin{table}[H]
  \centering
  \begin{tabular}{p{0.18\textwidth} p{0.72\textwidth}}
    \toprule
    \textbf{Req.} & \textbf{Modules} \\
    \midrule
    COM-LR-1 & \mref{mUI}, \mref{mRecord}, \mref{mRecordMng}, \mref{mAPI}, \mref{mJetson} \\
    \bottomrule
  \end{tabular}
  \caption{Trace Between Compliance Requirements and Modules}
  \label{TblComplianceModules}
\end{table}



\section{Use Hierarchy Between Modules} \label{SecUse}

In this section, the uses hierarchy between modules is provided.
\citet{Parnas1978} said of two programs A and B that A {\em uses} B if correct
execution of B may be necessary for A to complete the task described in its
specification. That is, A {\em uses} B if there exist situations in which the
correct functioning of A depends upon the availability of a correct
implementation of B. Figure \ref{FigUH} illustrates the use relation between
the modules. It can be seen that the graph is a directed acyclic graph (DAG).
Each level of the hierarchy offers a testable and usable subset of the system,
and modules in the higher level of the hierarchy are essentially simpler
because they use modules from the lower levels.

\wss{The uses relation is not a data flow diagram.  In the code there will often
  be an import statement in module A when it directly uses module B.  Module B
  provides the services that module A needs.  The code for module A needs to be
  able to see these services (hence the import statement).  Since the uses
  relation is transitive, there is a use relation without an import, but the
  arrows in the diagram typically correspond to the presence of import statement.}

\wss{If module A uses module B, the arrow is directed from A to B.}

\begin{figure}[H]
  \centering
  %\includegraphics[width=0.7\textwidth]{UsesHierarchy.png}
  \caption{Use hierarchy among modules}
  \label{FigUH}
\end{figure}

%\section*{References}

\section{User Interfaces}

\wss{Design of user interface for software and hardware.  Attach an appendix if
  needed. Drawings, Sketches, Figma}

\section{Design of Communication Protocols}

\wss{If appropriate}

\section{Timeline}

\wss{Schedule of tasks and who is responsible}

\wss{You can point to GitHub if this information is included there}

\bibliographystyle {plainnat}
\bibliography{../../../refs/References}

\newpage{}

\end{document}<|MERGE_RESOLUTION|>--- conflicted
+++ resolved
@@ -417,28 +417,11 @@
   \centering
   \begin{tabular}{p{0.15\textwidth} p{0.75\textwidth}}
     \toprule
-<<<<<<< HEAD
     \textbf{Req.} & \textbf{Modules} \\
     \midrule
     AR-1 & \mref{mUI},  \mref{mRecordMng}, \mref{mConfig} \\
     AR-2 & \mref{mUI},  \mref{mRecordMng} \\
     SR-1 & \mref{mUI}, \mref{mConfig} \\
-=======
-    \textbf{Req.} & \textbf{Modules}                                                                              \\
-    \midrule
-    FR-1          & \mref{mJetson}, \mref{mOutputVideo} \mref{mCV}                                                \\
-    FR-2          & \mref{mGimbalAbstraction}, \mref{mTracking}, \mref{mManualControl}, \mref{mAPIGateway}        \\
-    FR-3          & \mref{mComputerVision}, \mref{mJetson}                                                        \\
-    FR-4          & \mref{mStateManagement}, \mref{mComputerVision}, \mref{mTracking}                             \\
-    FR-5          & \mref{mStateManagement}, \mref{mComputerVision}, \mref{mTracking}                             \\
-    FR-6          & \mref{mManualControl}, \mref{mAPIGateway}, \mref{mGimbalAbstraction}, \mref{mStateManagement} \\
-    FR-7          & \mref{mTracking}, \mref{mComputerVision}, \mref{mGimbalAbstraction}, \mref{mStateManagement}  \\
-    FR-8          & \mref{mOutputVideo}, \mref{mJetson}                                                           \\
-    FR-9          & \mref{mOutputVideo}, \mref{mGimbalAbstraction}                                                \\
-    FR-10         & \mref{mPreview}, \mref{mUI}, \mref{mStateManagement}, \mref{mAPIGateway}                      \\
-    FR-11         & \mref{mRecording}, \mref{mRecordingManagement}, \mref{mAPIGateway}, \mref{mUI}                \\
-    FR-12         & \mref{mRecordingManagement}, \mref{mAPIGateway}, \mref{mRecording}, \mref{mUI}                \\
->>>>>>> 32a48227
     \bottomrule
   \end{tabular}
   \caption{Trace Between Appearance and Style Requirements and Modules}
@@ -543,7 +526,7 @@
   \centering
   \begin{tabular}{p{0.18\textwidth} p{0.72\textwidth}}
     \toprule
-    \textbf{Req.} & \textbf{Modules} \\
+    \textbf{Req.} & \textbf{Modules}                                                                           \\
     \midrule
     CUL-CR-1 & \mref{mUI}, \mref{mPreview}, \mref{mConfig} \\
     CUL-CR-2 & \mref{mUI}, \mref{mPreview}, \mref{mConfig} \\
