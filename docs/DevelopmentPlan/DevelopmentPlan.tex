\documentclass{article}

\usepackage{booktabs}
\usepackage{tabularx}

\title{Development Plan\\\progname}

\author{\authname}

\date{}

\input{../Comments}
\input{../Common}

\begin{document}

\maketitle

\begin{table}[hp]
  \caption{Revision History} \label{TblRevisionHistory}
  \begin{tabularx}{\textwidth}{llX}
    \toprule
    \textbf{Date}  & \textbf{Developer(s)} & \textbf{Change}                                 \\
    \midrule
    Sept. 10, 2025 & Mike Chen             & Proof-of-Concept Plan and Expected Technology   \\
    Sept. 13, 2025 & Jianqing Liu          & Team Member Roles and Communication Plan        \\
    Sept. 13, 2025 & Jianqing Liu          & Expected Technology and Coding Standard         \\
    Sept. 15, 2025 & Xiaotian Lou          & Coding Standard for Python                      \\
    Sept. 20, 2025 & Jianqing Liu          & Team Meeting Plan, Workflow Plan and Scheduling \\
    Sept. 21, 2025 & Xiaotian Lou          & Team Charter                                    \\
    Sept. 21, 2025 & Jianqing Liu          & Misc changes and expedited workflow plan        \\
    Sept. 22, 2025 & Xiaotian Lou          & change on Team Charter                          \\
    Sept. 22, 2025 & Zifan Si              & Fix development plan based on lecture slides    \\                          \\
    Sept. 22, 2025 & Xiaotian Lou          & update reflection                               \\
    \bottomrule
  \end{tabularx}
\end{table}

\newpage{}

This document outlines the development plan for RoCam, a high performance
vision-guided rocket tracker.

\wss{Put your introductory blurb here.  Often the blurb is a brief roadmap of
  what is contained in the report.}

\wss{Additional information on the development plan can be found in the
  \href{https://gitlab.cas.mcmaster.ca/courses/capstone/-/blob/main/Lectures/L02b_POCAndDevPlan/POCAndDevPlan.pdf?ref_type=heads}
  {lecture slides}.}

\section{Confidential Information?}

\wss{State whether your project has confidential information from industry, or
  not.  If there is confidential information, point to the agreement you have in
  place.}

No confidential information to protect.

\wss{For most teams this section will just state that there is no confidential
  information to protect.}
\section{IP to Protect}

\wss{State whether there is IP to protect.  If there is, point to the agreement.
  All students who are working on a project that requires an IP agreement are also
  required to sign the ``Intellectual Property Guide Acknowledgement.''}

No IP to protect.

\section{Copyright License}

\wss{What copyright license is your team adopting.  Point to the license in your
  repo.}

This project adopts the MIT license, which is available at this
\href{https://github.com/ZifanSi/vision-guided-tracker/blob/main/LICENSE}{link}.

\section{Team Meeting Plan}

The team will meet from 7:00–8:00 PM every Tuesday and Saturday. Meetings will
be held online using Discord. If an in-person session is required for hardware
testing, a separate time and location will be scheduled in advance of each
event.

Each team meeting will be structured as follows:

\begin{enumerate}
  \item The agenda for each meeting will be posted as a GitHub issue ahead of time.
  \item Each team member will share task updates (progress, difficulties).
  \item Discuss and distribute new tasks to be worked on.
  \item (Saturdays only) Draft an email for the supervisor summarizing weekly progress and any questions.
\end{enumerate}

Communication with the supervisor will include a weekly update email and
optional online or in-person meetings if either party requests them.

% Justification for P4
\textcolor{blue}{Justification:} Meeting twice a week gives us enough touchpoints
to stay aligned without eating into development time. By keeping careful notes
and sharing them after each meeting, everyone stays up to date—even if someone
can’t attend—and we avoid the need for extra meetings that would slow progress.


\wss{How often will you meet? where?}

\wss{If the meeting is a physical location (not virtual), out of an abundance of
  caution for safety reasons you shouldn't put the location online}

\wss{How often will you meet with your industry advisor?  when?  where?}

\wss{Will meetings be virtual?  At least some meetings should likely be
  in-person.}

\wss{How will the meetings be structured?  There should be a chair for all meetings.  There should be an agenda for all meetings.}

\section{Team Communication Plan}

\begin{itemize}
  \item \textbf{Discord}: General team communication, informal discussions, quick updates, and meetings.
  \item \textbf{GitHub}: Code-related discussions, project management, and meeting notes.
  \item \textbf{Zoom}: Meetings with supervisor.
  \item \textbf{Email}: Weekly progress updates to supervisor.

\end{itemize}

% Justification for P5
\textcolor{blue}{Justification:} These four channels cover everything we need without
overlap—fast chat (Discord), structured task tracking (GitHub), live supervisor
discussions (Zoom), and formal updates (Email). Using more tools would only add
confusion and split conversations across too many places, while using fewer
would leave gaps in how we share information.

\wss{Issues on GitHub should be part of your communication plan.}

\section{Team Member Roles}

\wss{You should identify the types of roles you anticipate, like notetaker,
  leader, meeting chair, reviewer.  Assigning specific people to those roles is
  not necessary at this stage.  In a student team the role of the individuals will
  likely change throughout the year.}

\begin{itemize}
  \item \textbf{Project Manager}: Oversees project timeline, coordinates tasks between team members, manages deliverables and deadlines, and serves as primary point of contact with supervisor and stakeholders.
  \item \textbf{Meeting Chair}: Leads team meetings, prepares agendas, ensures discussions stay on track, facilitates decision-making, and manages meeting time effectively.
  \item \textbf{Notetaker}: Records meeting minutes, tracks action items and decisions, maintains documentation of team discussions, and distributes meeting summaries to all members.
  \item \textbf{Quality Assurance}: Reviews code, documentation, and deliverables for quality and consistency, conducts testing and validation, ensures adherence to coding standards and project requirements, and manages the review process for all team outputs.
\end{itemize}

% Justification for P6
\textcolor{blue}{Justification:} These four roles cover everything our team needs:
someone to coordinate and manage progress (Project Manager), someone to run
organized meetings (Meeting Chair), someone to keep accurate records (Notetaker),
and someone to check the quality of our work (Quality Assurance). Together,
they cover planning, communication, documentation, and review, so nothing
important is left out.

\section{Workflow Plan}

\subsection{Normal Features}

\begin{enumerate}
  \item Planning
        \begin{enumerate}
          \item Create an issue in GitHub Projects under "Backlog" using an appropriate
                template (bug or enhancement), and assign it to the correct subproject.
          \item Backlog issues will be discussed during meetings to refine scope and
                requirements.
          \item If the issue is approved for development, assign an owner and a deadline, then
                move it into "Todo".
        \end{enumerate}
  \item Developing
        \begin{enumerate}
          \item The assignee will work on the task in a new branch:
                [main-author-name]/[feature-name].
          \item Move the issue into "In Progress".
          \item (optional) If the author wants to get feedback on the code before all the
                changes are complete, they can create a draft pull request and request for
                review.
          \item Create a pull request once the code is ready for review. The pull request
                should reference the original issue.
          \item Request a review from at least one team member and ping them on Discord.
        \end{enumerate}
  \item Reviewing
        \begin{enumerate}
          \item Move the issue into "In Review".
          \item The reviewer may comment or commit directly to the feature branch.
          \item The reviewer approves and merges the pull request.
          \item Delete the feature branch after the pull request is merged.
          \item Move the issue into "Done".
        \end{enumerate}
\end{enumerate}

\subsection{Minor Changes (Expedited Workflow)}

For small, low-risk tasks (e.g., fixing typos or minor UI adjustments), the
normal workflow may be skipped to reduce overhead. Creating an issue on the
GitHub Projects board is not required. Instead:
\begin{enumerate}
  \item Open a pull request against the main branch with "minor" label attached.
  \item Obtain at least one reviewer approval before merging.
  \item Delete the feature branch after the pull request is merged.
\end{enumerate}

% Justification for P7
\textcolor{blue}{Justification:} This workflow is enough to keep our work organized
and traceable without being too heavy. Every task starts as an issue so nothing
is forgotten, branches keep code changes separate, and pull requests with reviews
make sure mistakes get caught early. Using GitHub Projects ties everything together,
so planning, coding, and reviewing all stay in one place. More complicated processes
would just slow us down, while skipping steps would risk bugs and confusion.


\section{Project Decomposition and Scheduling}

This project is decomposed into the following subprojects:

\begin{itemize}
  \item \textbf{Web App}: responsible for remote management.
  \item \textbf{CV Pipeline}: responsible for locating the rocket.
  \item \textbf{Motion Control}: responsible for controlling gimbal movement.
\end{itemize}

All code for the subprojects, along with documentation, is centralized in a
single monorepo \href{https://github.com/ZifanSi/vision-guided-tracker}{here}.
GitHub Projects is used for project management and can be accessed
\href{https://github.com/users/ZifanSi/projects/1}{here}.

While development will be broken down into smaller features with individual
deadlines, the overall project will follow the major deadlines below.

\FloatBarrier
\begin{table}[h]
  \caption{Major Deliverables} \label{TblMajorDeliverables}
  \begin{tabularx}{\textwidth}{llX}
    \toprule
    \textbf{Date}    & \textbf{Deliverable}                          & \textbf{Files}                                                                                                                                   \\
    \midrule
    Sept. 22, 2025   & Problem Statement, POC Plan, Development Plan & \href{https://github.com/ZifanSi/vision-guided-tracker/blob/main/docs/ProblemStatementAndGoals/ProblemStatement.pdf}{Problem Statement} \newline
    \href{https://github.com/ZifanSi/vision-guided-tracker/blob/main/docs/DevelopmentPlan/DevelopmentPlan.pdf}{POC and Development Plan}                                                                                \\
    Oct. 6, 2025     & Req. Doc. and Hazard Analysis Revision 0      & \href{https://github.com/ZifanSi/vision-guided-tracker/blob/main/docs/SRS/SRS.pdf}{Req. Doc.}    \newline
    \href{https://github.com/ZifanSi/vision-guided-tracker/blob/main/docs/HazardAnalysis/HazardAnalysis.pdf}{Hazard Analysis}                                                                                           \\
    Oct. 27, 2025    & V\&V Plan Revision 0                          & \href{https://github.com/ZifanSi/vision-guided-tracker/blob/main/docs/VnVPlan/VnVPlan.pdf}{V\&V Plan}                                            \\
    Nov. 10, 2025    & Design Document Revision -1                   & \href{https://github.com/ZifanSi/vision-guided-tracker/blob/main/docs/Design/README.md}{Design Document}                                         \\
    Nov. 17-28, 2025 & Proof of Concept Demonstration                &                                                                                                                                                  \\
    Jan. 19, 2026    & Design Document Revision 0                    & \href{https://github.com/ZifanSi/vision-guided-tracker/blob/main/docs/Design/README.md}{Design Document}                                         \\
    Feb. 2-13, 2026  & Revision 0 Demonstration                      &                                                                                                                                                  \\
    Mar. 9, 2026     & V\&V Report and Extras Revision 0             & \href{https://github.com/ZifanSi/vision-guided-tracker/blob/main/docs/VnVReport/VnVReport.pdf}{V\&V Report}   \newline
    \href{https://github.com/ZifanSi/vision-guided-tracker/tree/main/docs/Extras}{Extras}
    \\
    Mar. 23-29, 2026 & Final Demonstration (Revision 1)              &                                                                                                                                                  \\
    TBD              & EXPO Demonstration                            &                                                                                                                                                  \\
    Apr. 6, 2026     & Final Documentation (Revision 1)              &                                                                                                                                                  \\
    \bottomrule
  \end{tabularx}
\end{table}
\FloatBarrier

% Justification for P8
\textcolor{blue}{Justification:} Splitting the work into Web App, CV Pipeline,
and Motion Control is enough because these three parts match the main technical
challenges of the project. Each subproject has clear boundaries, so team members
can work in parallel without confusion. Putting everything in a single monorepo
keeps the codebase consistent, and using GitHub Projects ties scheduling directly
to the actual code, so we don’t need extra tools that could complicate tracking.

\wss{How will the project be scheduled?  This is the big picture schedule, not
  details. You will need to reproduce information that is in the course outline
  for deadlines.}

\section{Proof-of-Concept Demonstration Plan}

The following are the planned steps of the POC:

\begin{enumerate}
  \item Acquire an initial image from a camera with a stationary target.
  \item Activate the system's tracking mode. It will segment and detect multiple moving
        objects in the image.
        \begin{itemize}
          \item Segmentation and moving-object detection will use computer vision techniques.
          \item The computer vision model will be deployed on a Jetson Nano.
        \end{itemize}
  \item The user selects a stationary or moving object as the target.
  \item As the target moves, the system keeps it centered in the image for smooth
        tracking.
        \begin{itemize}
          \item The system will handle occlusion and temporary loss of the target.
          \item The user can manually reselect the target if needed.
          \item Real-time camera control will be implemented using an STM32 microcontroller.
        \end{itemize}
\end{enumerate}

The following is a list of primary risks to consider for the POC:
\begin{enumerate}
  \item The computer vision system may not process images at a sufficient frame rate.
        \begin{itemize}
          \item If this occurs, we will optimize the existing model, consider using a more
                powerful board, lower the frame rate, or use a traditional algorithmic approach
                that detects motion via pixel-wise image comparison.
          \item We also reserve the option to use models trained for a specific set of objects
                to increase throughput.
        \end{itemize}
  \item The STM32 may not deliver real-time control to the camera.
        \begin{itemize}
          \item If this occurs, we will consider using a more powerful microcontroller, or a
                different control technique.
        \end{itemize}
  \item Integration of the frontend, backend, computer vision model, and
        microcontroller may be more difficult than expected.
        \begin{itemize}
          \item If this occurs, we will consider using a more powerful integrated single-board
                computer, deploying via cloud computation, or redesigning our control flow to
                simplify integration.
        \end{itemize}
\end{enumerate}

Other smaller risks to consider:
\begin{enumerate}
  \item UI usability issues: The user interface may not be intuitive or easy to use,
        leading to user frustration or errors.
        \begin{itemize}
          \item {Potential solution}: Conduct user testing and gather feedback to improve the interface design.
        \end{itemize}
\end{enumerate}

% Justification for P9
\textcolor{blue}{Justification:} These steps give us just enough to prove the idea works
without overloading the demo. Taking a picture, tracking movement, picking a target,
and keeping it in view are the core things we need to show. We also listed the biggest
risks so we’re ready if something goes wrong. This way the POC is doable, but it still
shows the hardest and most important parts of the system.

\section{Expected Technology}

\wss{What programming language or languages do you expect to use?  What external
  libraries?  What frameworks?  What technologies.  Are there major components of
  the implementation that you expect you will implement, despite the existence of
  libraries that provide the required functionality.  For projects with machine
  learning, will you use pre-trained models, or be training your own model?  }

\wss{The implementation decisions can, and likely will, change over the course
  of the project.  The initial documentation should be written in an abstract way;
  it should be agnostic of the implementation choices, unless the implementation
  choices are project constraints.  However, recording our initial thoughts on
  implementation helps understand the challenge level and feasibility of a
  project.  It may also help with early identification of areas where project
  members will need to augment their training.}

\wss{git, GitHub and GitHub projects should be part of your technology.}

% Topics to discuss include the following:

% \begin{itemize}
%   \item Specific programming language
%   \item Specific libraries
%   \item Pre-trained models
%   \item Specific linter tool (if appropriate)
%   \item Specific unit testing framework
%   \item Investigation of code coverage measuring tools
%   \item Specific plans for Continuous Integration (CI), or an explanation that CI is
%         not being done
%   \item Specific performance measuring tools (like Valgrind), if appropriate
%   \item Tools you will likely be using?
% \end{itemize}

\begin{itemize}
  \item Motion Control
        \begin{itemize}
          \item STM32 Microcontroller
          \item Language: Rust
          \item Framework: embassy-rs
          \item Formatting: rustfmt
          \item Linter: rust-clippy
          \item Unit Testing: Rust built-in
          \item Code Coverage: grcov
        \end{itemize}
  \item Computer Vision
        \begin{itemize}
          \item NVIDIA Jetson
          \item NVIDIA JetPack
          \item Language: Python
          \item Libraries: OpenCV, NumPy, Matplotlib, Torch
          \item Open Source Models: Ultralytics YOLO, SAM, various ViTs
          \item Formatting: Black
          \item Linter: pylint and ruff
          \item Unit Testing: pytest
          \item Code Coverage: coverage
          \item Containerized using Docker
        \end{itemize}
  \item Web App
        \begin{itemize}
          \item Web Server: Flask
          \item Language: TypeScript
          \item Framework: React
          \item Formatting: prettier
          \item Linter: eslint
          \item End-to-end Testing: Cypress
        \end{itemize}
  \item All of the above will use GitHub Actions for CI.
  \item Development Tools
        \begin{itemize}
          \item VS Code
          \item PyCharm
          \item Git
          \item GitHub
        \end{itemize}
\end{itemize}

\section{Coding Standard}

\begin{itemize}
  \item Rust:
        \href{https://en.wikipedia.org/wiki/The_Power_of_10:_Rules_for_Developing_Safety-Critical_Code}{The
          Power of 10 Rules}
  \item Python: \href{https://peps.python.org/pep-0008/}{PEP 8}
  \item TypeScript:
        \href{https://typescript-eslint.io/packages/typescript-eslint}{typescript-eslint}

\end{itemize}

% Justification for P11
\textcolor{blue}{Justification:} These standards are enough to keep our code clean
and consistent without adding extra rules that slow us down. The Power of 10 helps
make Rust code safer, PEP 8 is the common style guide for Python, and
typescript-eslint is widely used for TypeScript. Sticking to these well-known
guides means anyone reading or reviewing our code will find it easy to follow.

\wss{What coding standard will you adopt?}

\newpage{}

\section*{Appendix --- Reflection}

\wss{Not required for CAS 741}

\input{../Reflection.tex}

\begin{enumerate}
  \item Why is it important to create a development plan prior to starting the project?
  \item In your opinion, what are the advantages and disadvantages of using CI/CD?
  \item What disagreements did your group have in this deliverable, if any, and how did
        you resolve them?
\end{enumerate}

\subsection*{\color{blue}{Jianqing Liu}}

I'm responsible for drafting most of the sections of this deliverable except
Proof-of-Concept Demonstration Plan and part of Expected Technology. One
section I want to highlight is "7.2 Minor Changes (Expedited Workflow)". I got
this idea from my time working in a coop position, where the high overhead of
the project management prevents me from fixing small issues I encountered
during development, as the fix is unrelated to the feature I'm working on. I
hope this will not turn into a loophole where all the pull requests are labeled
as "minor" and by passing the normal planning process.

I didn't realize the usefulness of the development plan until I started working
on it. It makes a lot of implicit assumptions explicit (especially the workflow
plan and team meeting plan, which was only communicated verbally in my previous
positions), and helps the team better collaborate.

The advantages of CI is far outweigh the disadvantages. The most important use
for it in my opinion is to enforce coding standards, and catch regressions
early. The only disadvantage I can think of is the extra overhead of setting up
CI, but it's worth it.

CD is a nice to have, but sometimes not feasible. For our project, since we
need to deploy to an actual hardware (Jetson and STM32), it's not feasible to
set up CD. However, we can create a deployment script to simplify the process.

We did not have any disagreements in this deliverable.
\subsection*{Development Plan Reflection --- Xiaotian Lou}

<<<<<<< HEAD
\subsection{\color{blue}{Shike Chen}}

I have helped in drafting and revising the development plan. I realized the 
importance of the development plan as I was working on the proof of concept.
In the process of writing the proof of concept, I went through many risks of
the project that I had not thought of before. I believe the development is a
vital at the beginning of the project, as it helps the team to identify the
risks and feasibility of the project.

The largest advantage of CI/CD is that each small updates, improvements, 
feature, bug fix can be integrated into the development environment as soon as 
they are ready. This greatly enhances the flexibility and robustness of the 
product. The only disadvantages of the CI/CD is it requires alot of setup and 
sometimes, a mistake into the main branch can lead to large problems.

We did not have any disagreements in this deliverable.
=======
\begin{enumerate}
  \item \textit{Why is it important to create a development plan prior to starting the project?}

  A development plan exposes overlooked details early and clarifies
  responsibilities. By mapping objectives to work packages, timelines,
  resources, and risks, it aligns expectations across the team, reduces
  ambiguity in day-to-day decisions, and provides a baseline for tracking
  progress and adjusting course when constraints change.

  \item \textit{What disagreements did your group have in this deliverable, if any, and how did you resolve them?}

  We did not encounter material disagreements at this stage. If anything,
  the team is slightly over-optimistic—great for momentum but it can hide
  risk. To balance this, we added explicit buffers, milestone checkpoints,
  and a short risk log so enthusiasm is paired with realistic schedules and
  visible contingency plans.
\end{enumerate}
>>>>>>> ebb74864
\newpage{}
\section*{Appendix --- Team Charter}

\wss{borrows from
  \href{https://github.com/ssm-lab/capstone--source-code-optimizer/blob/main/docs/DevelopmentPlan/DevelopmentPlan.pdf}
}

\subsection*{External Goals}

Our team's primary goal is to learn something practical and transferable skills
on full software development lifecycle that can be applied in the workforce,
including requirements engineering, UI design, API design, iterative
prototyping, and validation.

Additionally, we aim to create a project that we can confidently discuss in
interviews, demonstrating our ability to work on real-world problems. While we
focus on personal and professional growth, we also aim for an A+ as a
nice-to-have achievement.

\subsection*{Attendance}

\subsubsection*{\color{blue}{Expectations}}

Members commit to scheduled meetings, arrive on time, and participate fully. If
a member cannot attend, they will notify the team in advance, provide clear
reasons, and help coordinate a new time if full attendance is required. Repeat
lateness or unexplained absence will be addressed promptly to protect cadence.

\subsubsection*{\color{blue}Acceptable Excuse}

Acceptable reasons include emergencies, illness, family obligations, or other
significant duties, provided the team is informed as early as possible. Vague
or last minute reasons (e.g., ``forgot'') or avoidable conflicts are not
accepted, as they jeopardize schedule, trust, and safety readiness.

\subsubsection*{\color{blue}In Case of Emergency}

When emergencies prevent attendance or delivery, the member must notify the
team immediately via our primary channel (Discord). The team may redistribute
tasks or reschedule as needed. If a deadline is impacted, notify the team and
the instructor or TA promptly so proper arrangements are made without risking
progress or stakeholder expectations.
\subsection*{Accountability and Teamwork}

\subsubsection*{\color{blue}Quality}

Our team sets explicit expectations for meeting prep and deliverable quality,
with safety and reliability emphasized for field operations:

\begin{itemize}
  \item \textbf{Meeting Preparation}:
        \begin{itemize}
          \item Review materials and complete assigned work before meetings; bring concise,
                verifiable updates with blockers and proposed options.
          \item Keep discussions decision oriented; capture risks, assumptions, and next
                actions; timebox and create follow ups for deep dives.
          \item Maintain a decision log and lightweight RACI notes for key items.
        \end{itemize}

  \item \textbf{Deliverables Quality}:
        \begin{itemize}
          \item Meet standards of correctness, clarity, completeness, and reproducibility;
                include error and empty states in the UI.
          \item Align with API contracts and data schemas; document versions and backward
                compatibility expectations.
          \item Provide evidence: latency/FPS snapshots, basic load trials, and stability
                checks (e.g., 30+ min runs) with notes on limits.
        \end{itemize}

  \item \textbf{Verification and Safety Readiness}:
        \begin{itemize}
          \item Validate with staged tests: synthetic videos, recorded flights, and hardware in
                the loop where feasible.
          \item Track KPIs: end to end latency (p50/p95), FPS, target reacquisition time, crash
                free session rate, and UI task success.
          \item Record assumptions, known issues, and mitigations for field usage.
        \end{itemize}

  \item \textbf{Accountability and Feedback}:
        \begin{itemize}
          \item Own outcomes; escalate early if help or time is needed; provide timely handoffs
                and keep docs current.
          \item Welcome review feedback; address comments within 7 days unless a different SLA
                is agreed in advance.
        \end{itemize}

\end{itemize}

\noindent
By upholding these practices, meetings remain efficient and deliverables remain
professional, testable, and field minded.

\subsubsection*{\color{blue}Attitude}

We adopt the following \textbf{expectations} for contribution, interaction, and
cooperation to sustain a respectful and high performance culture:

\begin{itemize}
  \item \textbf{Respectful Communication}: Listen first; respond with concrete
        specifics; separate people from problems.
  \item \textbf{Open Collaboration}: Share ideas and risks early; offer support
        during integration and time critical milestones.
  \item \textbf{Accountability}: Meet timelines or replan early with options
        that protect scope, safety, and critical path.
  \item \textbf{Positive Attitude}: Stay solution oriented under constraints;
        help teammates recover when issues occur.
  \item \textbf{Commitment to Quality}: Prefer simple, observable solutions and
        incremental improvement over risky big bangs.
\end{itemize}

\noindent
We further adopt a concise \textbf{code of conduct}:

\begin{itemize}
  \item \textbf{Inclusivity}: Welcome diverse backgrounds and viewpoints; ensure
        space for every member to contribute.
  \item \textbf{Professionalism}: Act with integrity; avoid offensive language
        and behavior in all settings.
  \item \textbf{Collaboration and Feedback}: Keep critique about the work, not
        the person; make feedback specific and actionable.
  \item \textbf{No Tolerance for Harassment}: Any harassment is unacceptable
        and will be reported and handled immediately.
\end{itemize}

\noindent
Conflicts are handled via the following \textbf{resolution plan}:

\begin{enumerate}
  \item \textbf{Address the Issue Directly}: Involved parties first attempt a
        respectful, solution oriented discussion.
  \item \textbf{Mediation by a Neutral Member}: If unresolved, a neutral
        teammate facilitates and seeks common ground.
  \item \textbf{Escalation to Instructor/TA}: If still unresolved, we escalate
        for guidance and a final decision.
  \item \textbf{Follow Up and Monitoring}: Verify the resolution holds; refine
        norms if needed to prevent recurrence.
\end{enumerate}

By following these expectations and processes, we maintain a positive and
collaborative environment while delivering course outcomes.

\subsubsection*{\color{blue}Stay on Track}

To keep momentum and visibility while preparing for safe field demos, we will
use the methods below:

\begin{enumerate}
  \item \textbf{Regular Check ins and Progress Updates}: Hold \textit{weekly
          meetings} where each member shares progress, risks, and next steps; capture
        actions, owners, and due dates.
  \item \textbf{Performance and Reliability Metrics}:
        \begin{itemize}
          \item \textit{Attendance} tracked in GitHub Issues or the project board.
          \item \textit{Commits/PRs} for steady, reviewable progress with CI gates.
          \item \textit{Task on time rate} and defect turnaround time per milestone.
          \item \textit{Runtime KPIs}: latency, FPS, time to reacquire, stability.
        \end{itemize}
  \item \textbf{Rewards for High Performers}: Recognize members who meet or
        exceed expectations with public kudos and opportunities to lead desired
        submodules or integrations.
  \item \textbf{Managing Underperformance}: If a member underdelivers for more
        than 3 weeks:
        \begin{itemize}
          \item Start with a team conversation to understand obstacles, add pairing, and set
                concrete checkpoints.
          \item If issues persist, add guardrail tasks; in severe cases, meet with the TA or
                instructor.
        \end{itemize}
  \item \textbf{Consequences for Not Contributing}: When a member does not
        contribute fairly:
        \begin{itemize}
          \item Rebalance workload and expectations to protect the milestone.
          \item Escalate to the TA or instructor if patterns continue.
        \end{itemize}
  \item \textbf{Incentives for Meeting Targets Early}: Members who reliably
        meet or exceed targets receive first pick for next milestone tasks and
        additional leadership opportunities.
\end{enumerate}

\subsubsection*{\color{blue}Team Building}

We host a light, bi weekly hangout to build trust and informal bandwidth.
Examples include attending campus events, shared meals, or quick bubble tea
breaks at inclusive times. Optional pair programming or design jam sessions may
be used to accelerate learning and cohesion.

\subsubsection*{\color{blue}Decision Making}

We prefer consensus based decisions and ensure everyone has a chance to speak
before concluding. If consensus is not reachable in time, we vote with equal
weight per member and accept the majority decision. Summaries and action items
are posted within 24 hours in Discord and linked Issues.

\vspace{10pt}
\textit{To handle disagreements: address issues directly and respectfully.}

\begin{enumerate}
  \item Allow members to share concerns without interruption and record key points
        neutrally for transparency.
  \item Keep discussion focused on the topic, not on personal attributions or intent.
  \item When needed, appoint a neutral facilitator to guide the conversation toward a
        resolution within the timebox.
  \item If the issue persists, revisit project goals, safety constraints, and
        stakeholder needs; choose the option that best aligns with them.
\end{enumerate}

By applying these strategies, we preserve a collaborative environment and make
timely, transparent decisions aligned with a high quality tracking solution.

\end{document}<|MERGE_RESOLUTION|>--- conflicted
+++ resolved
@@ -466,9 +466,26 @@
 set up CD. However, we can create a deployment script to simplify the process.
 
 We did not have any disagreements in this deliverable.
+
 \subsection*{Development Plan Reflection --- Xiaotian Lou}
-
-<<<<<<< HEAD
+\begin{enumerate}
+  \item \textit{Why is it important to create a development plan prior to starting the project?}
+
+  A development plan exposes overlooked details early and clarifies
+  responsibilities. By mapping objectives to work packages, timelines,
+  resources, and risks, it aligns expectations across the team, reduces
+  ambiguity in day-to-day decisions, and provides a baseline for tracking
+  progress and adjusting course when constraints change.
+
+  \item \textit{What disagreements did your group have in this deliverable, if any, and how did you resolve them?}
+
+  We did not encounter material disagreements at this stage. If anything,
+  the team is slightly over-optimistic—great for momentum but it can hide
+  risk. To balance this, we added explicit buffers, milestone checkpoints,
+  and a short risk log so enthusiasm is paired with realistic schedules and
+  visible contingency plans.
+\end{enumerate}
+
 \subsection{\color{blue}{Shike Chen}}
 
 I have helped in drafting and revising the development plan. I realized the 
@@ -485,25 +502,7 @@
 sometimes, a mistake into the main branch can lead to large problems.
 
 We did not have any disagreements in this deliverable.
-=======
-\begin{enumerate}
-  \item \textit{Why is it important to create a development plan prior to starting the project?}
-
-  A development plan exposes overlooked details early and clarifies
-  responsibilities. By mapping objectives to work packages, timelines,
-  resources, and risks, it aligns expectations across the team, reduces
-  ambiguity in day-to-day decisions, and provides a baseline for tracking
-  progress and adjusting course when constraints change.
-
-  \item \textit{What disagreements did your group have in this deliverable, if any, and how did you resolve them?}
-
-  We did not encounter material disagreements at this stage. If anything,
-  the team is slightly over-optimistic—great for momentum but it can hide
-  risk. To balance this, we added explicit buffers, milestone checkpoints,
-  and a short risk log so enthusiasm is paired with realistic schedules and
-  visible contingency plans.
-\end{enumerate}
->>>>>>> ebb74864
+
 \newpage{}
 \section*{Appendix --- Team Charter}
 
