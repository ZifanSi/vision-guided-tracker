\documentclass{article}

\usepackage{booktabs}
\usepackage{tabularx}

\title{Development Plan\\\progname}

\author{\authname}

\date{}

\input{../Comments}
\input{../Common}

\begin{document}

\maketitle

\begin{table}[hp]
  \caption{Revision History} \label{TblRevisionHistory}
  \begin{tabularx}{\textwidth}{llX}
    \toprule
    \textbf{Date}  & \textbf{Developer(s)} & \textbf{Change}                                 \\
    \midrule
    Sept. 10, 2025 & Mike Chen             & Proof-of-Concept Plan and Expected Technology   \\
    Sept. 13, 2025 & Jianqing Liu          & Team Member Roles and Communication Plan        \\
    Sept. 13, 2025 & Jianqing Liu          & Expected Technology and Coding Standard         \\
    Sept. 15, 2025 & Xiaotian Lou          & Coding Standard for Python                      \\
    Sept. 20, 2025 & Jianqing Liu          & Team Meeting Plan, Workflow Plan and Scheduling \\
<<<<<<< HEAD
    Sept. 21, 2025 & Xiaotian Lou          & Team Charter                                    \\
=======
    Sept. 21, 2025 & Jianqing Liu          & Misc changes and expedited workflow plan        \\
>>>>>>> 548cc92e
    \bottomrule
  \end{tabularx}
\end{table}

\newpage{}

This document outlines the development plan for RoCam, a high performance
vision-guided rocket tracker.

\wss{Put your introductory blurb here.  Often the blurb is a brief roadmap of
  what is contained in the report.}

\wss{Additional information on the development plan can be found in the
  \href{https://gitlab.cas.mcmaster.ca/courses/capstone/-/blob/main/Lectures/L02b_POCAndDevPlan/POCAndDevPlan.pdf?ref_type=heads}
  {lecture slides}.}

\section{Confidential Information?}

\wss{State whether your project has confidential information from industry, or
  not.  If there is confidential information, point to the agreement you have in
  place.}

No confidential information to protect.

\wss{For most teams this section will just state that there is no confidential
  information to protect.}
\section{IP to Protect}

\wss{State whether there is IP to protect.  If there is, point to the agreement.
  All students who are working on a project that requires an IP agreement are also
  required to sign the ``Intellectual Property Guide Acknowledgement.''}

No IP to protect.

\section{Copyright License}

\wss{What copyright license is your team adopting.  Point to the license in your
  repo.}

This project adopts the MIT license, which is available at this
\href{https://github.com/ZifanSi/vision-guided-tracker/blob/main/LICENSE}{link}.

\section{Team Meeting Plan}

The team will meet from 7:00–8:00 PM every Tuesday and Saturday. Meetings will
be held online using Discord. If an in-person session is required for hardware
testing, a separate time and location will be scheduled in advance of each
event.

Each team meeting will be structured as follows:

\begin{enumerate}
  \item The agenda for each meeting will be posted as a GitHub issue ahead of time.
  \item Each team member will share task updates (progress, difficulties).
  \item Discuss and distribute new tasks to be worked on.
  \item (Saturdays only) Draft an email for the supervisor summarizing weekly progress and any questions.
\end{enumerate}

Communication with the supervisor will include a weekly update email and
optional online or in-person meetings if either party requests them.

\wss{How often will you meet? where?}

\wss{If the meeting is a physical location (not virtual), out of an abundance of
  caution for safety reasons you shouldn't put the location online}

\wss{How often will you meet with your industry advisor?  when?  where?}

\wss{Will meetings be virtual?  At least some meetings should likely be
  in-person.}

\wss{How will the meetings be structured?  There should be a chair for all meetings.  There should be an agenda for all meetings.}

\section{Team Communication Plan}

\begin{itemize}
  \item \textbf{Discord}: General team communication, informal discussions, quick updates, and meetings.
  \item \textbf{GitHub}: Code-related discussions, project management, and meeting notes.
  \item \textbf{Zoom}: Meetings with supervisor.
  \item \textbf{Email}: Weekly progress updates to supervisor.

\end{itemize}

\wss{Issues on GitHub should be part of your communication plan.}

\section{Team Member Roles}

\wss{You should identify the types of roles you anticipate, like notetaker,
  leader, meeting chair, reviewer.  Assigning specific people to those roles is
  not necessary at this stage.  In a student team the role of the individuals will
  likely change throughout the year.}

\begin{itemize}
  \item \textbf{Project Manager}: Oversees project timeline, coordinates tasks between team members, manages deliverables and deadlines, and serves as primary point of contact with supervisor and stakeholders.
  \item \textbf{Meeting Chair}: Leads team meetings, prepares agendas, ensures discussions stay on track, facilitates decision-making, and manages meeting time effectively.
  \item \textbf{Notetaker}: Records meeting minutes, tracks action items and decisions, maintains documentation of team discussions, and distributes meeting summaries to all members.
  \item \textbf{Quality Assurance}: Reviews code, documentation, and deliverables for quality and consistency, conducts testing and validation, ensures adherence to coding standards and project requirements, and manages the review process for all team outputs.
\end{itemize}

\section{Workflow Plan}

\subsection{Normal Features}

\begin{enumerate}
  \item Planning
        \begin{enumerate}
          \item Create an issue in GitHub Projects under "Backlog" using an appropriate
                template (bug or enhancement), and assign it to the correct subproject.
          \item Backlog issues will be discussed during meetings to refine scope and
                requirements.
          \item If the issue is approved for development, assign an owner and a deadline, then
                move it into "Todo".
        \end{enumerate}
  \item Developing
        \begin{enumerate}
          \item The assignee will work on the task in a new branch:
                [main-contributor-name]/[feature-name].
          \item Move the issue into "In Progress".
          \item Create a pull request once the code is ready for review. The pull request
                should reference the original issue.
          \item Request a review from at least one team member and ping them on Discord.
        \end{enumerate}
  \item Reviewing
        \begin{enumerate}
          \item Move the issue into "In Review".
          \item The reviewer may comment or commit directly to the feature branch.
          \item The reviewer approves and merges the pull request.
          \item Move the issue into "Done".
        \end{enumerate}
\end{enumerate}

\subsection{Minor Changes (Expedited Workflow)}

For small, low-risk tasks (e.g., fixing typos or minor UI adjustments), the
normal workflow may be skipped to reduce overhead. Creating an issue on the
GitHub Projects board is not required. Instead:
\begin{enumerate}
  \item Open a pull request against the main branch with "minor" label attached.
  \item Obtain at least one reviewer approval before merging.
\end{enumerate}

\section{Project Decomposition and Scheduling}

This project is decomposed into the following subprojects:

\begin{itemize}
  \item \textbf{Web App}: responsible for remote management.
  \item \textbf{CV Pipeline}: responsible for locating the rocket.
  \item \textbf{Motion Control}: responsible for controlling gimbal movement.
\end{itemize}

All code for the subprojects, along with documentation, is centralized in a
single monorepo \href{https://github.com/ZifanSi/vision-guided-tracker}{here}.
GitHub Projects is used for project management and can be accessed
\href{https://github.com/users/ZifanSi/projects/1}{here}.

While development will be broken down into smaller features with individual
deadlines, the overall project will follow the major deadlines below.

\FloatBarrier
\begin{table}[h]
  \caption{Major Deliverables} \label{TblMajorDeliverables}
  \begin{tabularx}{\textwidth}{llX}
    \toprule
    \textbf{Date}    & \textbf{Deliverable}                          & \textbf{Files}                                                                                                                                   \\
    \midrule
    Sept. 22, 2025   & Problem Statement, POC Plan, Development Plan & \href{https://github.com/ZifanSi/vision-guided-tracker/blob/main/docs/ProblemStatementAndGoals/ProblemStatement.pdf}{Problem Statement} \newline
    \href{https://github.com/ZifanSi/vision-guided-tracker/blob/main/docs/DevelopmentPlan/DevelopmentPlan.pdf}{POC and Development Plan}                                                                                \\
    Oct. 6, 2025     & Req. Doc. and Hazard Analysis Revision 0      & \href{https://github.com/ZifanSi/vision-guided-tracker/blob/main/docs/SRS/SRS.pdf}{Req. Doc.}    \newline
    \href{https://github.com/ZifanSi/vision-guided-tracker/blob/main/docs/HazardAnalysis/HazardAnalysis.pdf}{Hazard Analysis}                                                                                           \\
    Oct. 27, 2025    & V\&V Plan Revision 0                          & \href{https://github.com/ZifanSi/vision-guided-tracker/blob/main/docs/VnVPlan/VnVPlan.pdf}{V\&V Plan}                                            \\
    Nov. 10, 2025    & Design Document Revision -1                   & \href{https://github.com/ZifanSi/vision-guided-tracker/blob/main/docs/Design/README.md}{Design Document}                                         \\
    Nov. 17-28, 2025 & Proof of Concept Demonstration                &                                                                                                                                                  \\
    Jan. 19, 2026    & Design Document Revision 0                    & \href{https://github.com/ZifanSi/vision-guided-tracker/blob/main/docs/Design/README.md}{Design Document}                                         \\
    Feb. 2-13, 2026  & Revision 0 Demonstration                      &                                                                                                                                                  \\
    Mar. 9, 2026     & V\&V Report and Extras Revision 0             & \href{https://github.com/ZifanSi/vision-guided-tracker/blob/main/docs/VnVReport/VnVReport.pdf}{V\&V Report}   \newline
    \href{https://github.com/ZifanSi/vision-guided-tracker/tree/main/docs/Extras}{Extras}
    \\
    Mar. 23-29, 2026 & Final Demonstration (Revision 1)              &                                                                                                                                                  \\
    TBD              & EXPO Demonstration                            &                                                                                                                                                  \\
    Apr. 6, 2026     & Final Documentation (Revision 1)              &                                                                                                                                                  \\
    \bottomrule
  \end{tabularx}
\end{table}
\FloatBarrier

\wss{How will the project be scheduled?  This is the big picture schedule, not
  details. You will need to reproduce information that is in the course outline
  for deadlines.}

\section{Proof-of-Concept Demonstration Plan}

The following are the planned steps of the POC:

\begin{enumerate}
  \item Acquire an initial image from a camera with a stationary target.
  \item Activate the system's tracking mode. It will segment and detect multiple moving
        objects in the image.
        \begin{itemize}
          \item Segmentation and moving-object detection will use computer vision techniques.
          \item The computer vision model will be deployed on a Jetson Nano.
        \end{itemize}
  \item The user selects a stationary or moving object as the target.
  \item As the target moves, the system keeps it centered in the image for smooth
        tracking.
        \begin{itemize}
          \item The system will handle occlusion and temporary loss of the target.
          \item The user can manually reselect the target if needed.
          \item Real-time camera control will be implemented using an STM32 microcontroller.
        \end{itemize}
\end{enumerate}

The following is a list of primary risks to consider for the POC:
\begin{enumerate}
  \item The computer vision system may not process images at a sufficient frame rate.
        \begin{itemize}
          \item If this occurs, we will optimize the existing model, consider using a more
                powerful board, lower the frame rate, or use a traditional algorithmic approach
                that detects motion via pixel-wise image comparison.
          \item We also reserve the option to use models trained for a specific set of objects
                to increase throughput.
        \end{itemize}
  \item The STM32 may not deliver real-time control to the camera.
        \begin{itemize}
          \item If this occurs, we will consider using a more powerful microcontroller, or a
                different control technique.
        \end{itemize}
  \item Integration of the frontend, backend, computer vision model, and
        microcontroller may be more difficult than expected.
        \begin{itemize}
          \item If this occurs, we will consider using a more powerful integrated single-board
                computer, deploying via cloud computation, or redesigning our control flow to
                simplify integration.
        \end{itemize}
\end{enumerate}

Other smaller risks to consider:
\begin{enumerate}
  \item UI usability issues: The user interface may not be intuitive or easy to use,
        leading to user frustration or errors.
        \begin{itemize}
          \item {Potential solution}: Conduct user testing and gather feedback to improve the interface design.
        \end{itemize}
\end{enumerate}

\section{Expected Technology}

\wss{What programming language or languages do you expect to use?  What external
  libraries?  What frameworks?  What technologies.  Are there major components of
  the implementation that you expect you will implement, despite the existence of
  libraries that provide the required functionality.  For projects with machine
  learning, will you use pre-trained models, or be training your own model?  }

\wss{The implementation decisions can, and likely will, change over the course
  of the project.  The initial documentation should be written in an abstract way;
  it should be agnostic of the implementation choices, unless the implementation
  choices are project constraints.  However, recording our initial thoughts on
  implementation helps understand the challenge level and feasibility of a
  project.  It may also help with early identification of areas where project
  members will need to augment their training.}

\wss{git, GitHub and GitHub projects should be part of your technology.}

% Topics to discuss include the following:

% \begin{itemize}
%   \item Specific programming language
%   \item Specific libraries
%   \item Pre-trained models
%   \item Specific linter tool (if appropriate)
%   \item Specific unit testing framework
%   \item Investigation of code coverage measuring tools
%   \item Specific plans for Continuous Integration (CI), or an explanation that CI is
%         not being done
%   \item Specific performance measuring tools (like Valgrind), if appropriate
%   \item Tools you will likely be using?
% \end{itemize}

\begin{itemize}
  \item Motion Control
        \begin{itemize}
          \item STM32 Microcontroller
          \item Language: Rust
          \item Framework: embassy-rs
          \item Formatting: rustfmt
          \item Linter: rust-clippy
          \item Unit Testing: Rust built-in
          \item Code Coverage: grcov
        \end{itemize}
  \item Computer Vision
        \begin{itemize}
          \item NVIDIA Jetson
          \item NVIDIA JetPack
          \item Language: Python
          \item Libraries: OpenCV, NumPy, Matplotlib, Torch
          \item Open Source Models: Ultralytics YOLO, SAM, various ViTs
          \item Formatting: Black
          \item Linter: pylint and ruff
          \item Unit Testing: pytest
          \item Code Coverage: coverage
          \item Containerized using Docker
        \end{itemize}
  \item Web App
        \begin{itemize}
          \item Web Server: Flask
          \item Language: TypeScript
          \item Framework: React
          \item Formatting: prettier
          \item Linter: eslint
          \item End-to-end Testing: Cypress
        \end{itemize}
  \item All of the above will use GitHub Actions for CI.
  \item Development Tools
        \begin{itemize}
          \item VS Code
          \item PyCharm
          \item Git
          \item GitHub
        \end{itemize}
\end{itemize}

\section{Coding Standard}

\begin{itemize}
  \item Rust:
        \href{https://en.wikipedia.org/wiki/The_Power_of_10:_Rules_for_Developing_Safety-Critical_Code}{The
          Power of 10 Rules}
  \item Python: \href{https://peps.python.org/pep-0008/}{PEP 8}
  \item TypeScript:
        \href{https://typescript-eslint.io/packages/typescript-eslint}{typescript-eslint}

\end{itemize}

\wss{What coding standard will you adopt?}

\newpage{}

\section*{Appendix --- Reflection}

\wss{Not required for CAS 741}

\input{../Reflection.tex}

\begin{enumerate}
  \item Why is it important to create a development plan prior to starting the project?
  \item In your opinion, what are the advantages and disadvantages of using CI/CD?
  \item What disagreements did your group have in this deliverable, if any, and how did
        you resolve them?
\end{enumerate}

\section*{Appendix --- Team Charter}

\subsection*{External Goals}

Our team's north star is to deliver a reliable, field ready tracking solution
for the Rocket Team while building practical, transferable project experience
across the full software development lifecycle. We will practice requirements
engineering, UI and API design reviews, iterative prototyping, structured test
and validation, CI based releases, and formal demo handoff.

We target a clear, interview ready artifact: a Web UI that showcases real time
tracking, target reacquisition, recording, and operational status. Success is
measured by usability and technical KPIs (e.g., end to end latency, FPS, time
to reacquire a target, and stability during long runs).

Above all, we aim to leave the course with battle tested project experience:
crisp requirements, reviewable code, reproducible tests, disciplined release
habits, and documentation we would trust on a real team.
\subsection*{Attendance}

\subsubsection*{\color{blue}{Expectations}}

Members commit to scheduled meetings, arrive on time, and participate fully.
If a member cannot attend, they will notify the team in advance, provide clear
reasons, and help coordinate a new time if full attendance is required. Repeat
lateness or unexplained absence will be addressed promptly to protect cadence.

\subsubsection*{\color{blue}Acceptable Excuse}

Acceptable reasons include emergencies, illness, family obligations, or other
significant duties, provided the team is informed as early as possible. Vague
or last minute reasons (e.g., ``forgot'') or avoidable conflicts are not
accepted, as they jeopardize schedule, trust, and safety readiness.

\subsubsection*{\color{blue}In Case of Emergency}

When emergencies prevent attendance or delivery, the member must notify the
team immediately via our primary channel (Discord or WhatsApp). The team may
redistribute tasks or reschedule as needed. If a deadline is impacted, notify
the team and the instructor or TA promptly so proper arrangements are made
without risking progress or stakeholder expectations.
    \subsection*{Accountability and Teamwork}

\subsubsection*{\color{blue}Quality}

Our team sets explicit expectations for meeting prep and deliverable quality,
with safety and reliability emphasized for field operations:

\begin{itemize}
  \item \textbf{Meeting Preparation}:
    \begin{itemize}
      \item Review materials and complete assigned work before meetings; bring
        concise, verifiable updates with blockers and proposed options.
      \item Keep discussions decision oriented; capture risks, assumptions, and
        next actions; timebox and create follow ups for deep dives.
      \item Maintain a decision log and lightweight RACI notes for key items.
    \end{itemize}

  \item \textbf{Deliverables Quality}:
    \begin{itemize}
      \item Meet standards of correctness, clarity, completeness, and
        reproducibility; include error and empty states in the UI.
      \item Align with API contracts and data schemas; document versions and
        backward compatibility expectations.
      \item Provide evidence: latency/FPS snapshots, basic load trials, and
        stability checks (e.g., 30+ min runs) with notes on limits.
    \end{itemize}

  \item \textbf{Verification and Safety Readiness}:
    \begin{itemize}
      \item Validate with staged tests: synthetic videos, recorded flights, and
        hardware in the loop where feasible.
      \item Track KPIs: end to end latency (p50/p95), FPS, target reacquisition
        time, crash free session rate, and UI task success.
      \item Record assumptions, known issues, and mitigations for field usage.
    \end{itemize}

  \item \textbf{Accountability and Feedback}:
    \begin{itemize}
      \item Own outcomes; escalate early if help or time is needed; provide
        timely handoffs and keep docs current.
      \item Welcome review feedback; address comments within 7 days unless a
        different SLA is agreed in advance.
    \end{itemize}

\end{itemize}

\noindent
By upholding these practices, meetings remain efficient and deliverables remain
professional, testable, and field minded.

\subsubsection*{\color{blue}Attitude}

We adopt the following \textbf{expectations} for contribution, interaction, and
cooperation to sustain a respectful and high performance culture:

\begin{itemize}
  \item \textbf{Respectful Communication}: Listen first; respond with concrete
    specifics; separate people from problems.
  \item \textbf{Open Collaboration}: Share ideas and risks early; offer support
    during integration and time critical milestones.
  \item \textbf{Accountability}: Meet timelines or replan early with options
    that protect scope, safety, and critical path.
  \item \textbf{Positive Attitude}: Stay solution oriented under constraints;
    help teammates recover when issues occur.
  \item \textbf{Commitment to Quality}: Prefer simple, observable solutions and
    incremental improvement over risky big bangs.
\end{itemize}

\noindent
We further adopt a concise \textbf{code of conduct}:

\begin{itemize}
  \item \textbf{Inclusivity}: Welcome diverse backgrounds and viewpoints; ensure
    space for every member to contribute.
  \item \textbf{Professionalism}: Act with integrity; avoid offensive language
    and behavior in all settings.
  \item \textbf{Collaboration and Feedback}: Keep critique about the work, not
    the person; make feedback specific and actionable.
  \item \textbf{No Tolerance for Harassment}: Any harassment is unacceptable
    and will be reported and handled immediately.
\end{itemize}

\noindent
Conflicts are handled via the following \textbf{resolution plan}:

\begin{enumerate}
  \item \textbf{Address the Issue Directly}: Involved parties first attempt a
    respectful, solution oriented discussion.
  \item \textbf{Mediation by a Neutral Member}: If unresolved, a neutral
    teammate facilitates and seeks common ground.
  \item \textbf{Escalation to Instructor/TA}: If still unresolved, we escalate
    for guidance and a final decision.
  \item \textbf{Follow Up and Monitoring}: Verify the resolution holds; refine
    norms if needed to prevent recurrence.
\end{enumerate}

By following these expectations and processes, we maintain a positive and
collaborative environment while delivering course outcomes.

\subsubsection*{\color{blue}Stay on Track}

To keep momentum and visibility while preparing for safe field demos, we will
use the methods below:

\begin{enumerate}
  \item \textbf{Regular Check ins and Progress Updates}: Hold \textit{weekly
    meetings} where each member shares progress, risks, and next steps; capture
    actions, owners, and due dates.
  \item \textbf{Performance and Reliability Metrics}:
    \begin{itemize}
      \item \textit{Attendance} tracked in GitHub Issues or the project board.
      \item \textit{Commits/PRs} for steady, reviewable progress with CI gates.
      \item \textit{Task on time rate} and defect turnaround time per milestone.
      \item \textit{Runtime KPIs}: latency, FPS, time to reacquire, stability.
    \end{itemize}
  \item \textbf{Rewards for High Performers}: Recognize members who meet or
    exceed expectations with public kudos and opportunities to lead desired
    submodules or integrations.
  \item \textbf{Managing Underperformance}: If a member underdelivers for more
    than 3 weeks:
    \begin{itemize}
      \item Start with a team conversation to understand obstacles, add pairing,
        and set concrete checkpoints.
      \item If issues persist, add guardrail tasks; in severe cases, meet with
        the TA or instructor.
    \end{itemize}
  \item \textbf{Consequences for Not Contributing}: When a member does not
    contribute fairly:
    \begin{itemize}
      \item Rebalance workload and expectations to protect the milestone.
      \item Escalate to the TA or instructor if patterns continue.
    \end{itemize}
  \item \textbf{Incentives for Meeting Targets Early}: Members who reliably
    meet or exceed targets receive first pick for next milestone tasks and
    additional leadership opportunities.
\end{enumerate}

\subsubsection*{\color{blue}Team Building}

We host a light, bi weekly hangout to build trust and informal bandwidth.
Examples include attending campus events, shared meals, or quick bubble tea
breaks at inclusive times. Optional pair programming or design jam sessions
may be used to accelerate learning and cohesion.

\subsubsection*{\color{blue}Decision Making}

We prefer consensus based decisions and ensure everyone has a chance to speak
before concluding. If consensus is not reachable in time, we vote with equal
weight per member and accept the majority decision. Summaries and action items
are posted within 24 hours in Discord and linked Issues.

\vspace{10pt}
\textit{To handle disagreements: address issues directly and respectfully.}

\begin{enumerate}
  \item Allow members to share concerns without interruption and record key
    points neutrally for transparency.
  \item Keep discussion focused on the topic, not on personal attributions or
    intent.
  \item When needed, appoint a neutral facilitator to guide the conversation
    toward a resolution within the timebox.
  \item If the issue persists, revisit project goals, safety constraints, and
    stakeholder needs; choose the option that best aligns with them.
\end{enumerate}

By applying these strategies, we preserve a collaborative environment and make
timely, transparent decisions aligned with a high quality tracking solution.




\end{document}
<|MERGE_RESOLUTION|>--- conflicted
+++ resolved
@@ -27,11 +27,9 @@
     Sept. 13, 2025 & Jianqing Liu          & Expected Technology and Coding Standard         \\
     Sept. 15, 2025 & Xiaotian Lou          & Coding Standard for Python                      \\
     Sept. 20, 2025 & Jianqing Liu          & Team Meeting Plan, Workflow Plan and Scheduling \\
-<<<<<<< HEAD
     Sept. 21, 2025 & Xiaotian Lou          & Team Charter                                    \\
-=======
     Sept. 21, 2025 & Jianqing Liu          & Misc changes and expedited workflow plan        \\
->>>>>>> 548cc92e
+    Sept. 22, 2025 & Xiaotian Lou          & change on Team Charter                          \\
     \bottomrule
   \end{tabularx}
 \end{table}
@@ -381,8 +379,12 @@
   \item What disagreements did your group have in this deliverable, if any, and how did
         you resolve them?
 \end{enumerate}
-
+\newpage{}
 \section*{Appendix --- Team Charter}
+
+\wss{borrows from
+  \href{https://github.com/ssm-lab/capstone--source-code-optimizer/blob/main/docs/DevelopmentPlan/DevelopmentPlan.pdf}
+  }
 
 \subsection*{External Goals}
 
@@ -594,4 +596,4 @@
 
 
 
-\end{document}
+\end{document}